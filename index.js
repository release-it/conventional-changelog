const { EOL } = require('os');
const fs = require('fs');
const { Plugin } = require('release-it');
const conventionalRecommendedBump = require('conventional-recommended-bump');
const conventionalChangelog = require('conventional-changelog');
const semver = require('semver');
const concat = require('concat-stream');
const prependFile = require('prepend-file');

class ConventionalChangelog extends Plugin {
  static disablePlugin(options) {
    return options.ignoreRecommendedBump ? null : 'version';
  }

  getInitialOptions(options, namespace) {
    const tagName = options.git ? options.git.tagName : null;
    options[namespace].tagPrefix = tagName ? tagName.replace(/v?\$\{version\}$/, '') : '';
    return options[namespace];
  }

  async getChangelog(latestVersion) {
    if (!this.config.isIncrement) {
      this.setContext({ version: latestVersion });
    } else {
      const { increment, isPreRelease, preReleaseId } = this.config.getContext('version');
      const version = await this.getRecommendedVersion({ increment, latestVersion, isPreRelease, preReleaseId });
      this.setContext({ version });
    }
    return this.generateChangelog();
  }

  getRecommendedVersion({ increment, latestVersion, isPreRelease, preReleaseId }) {
    const { version } = this.getContext();
    if (version) return version;
    const { options } = this;
    this.debug({ increment, latestVersion, isPreRelease, preReleaseId });
    this.debug('conventionalRecommendedBump', { options });
    return new Promise((resolve, reject) =>
      conventionalRecommendedBump(options, (err, result) => {
        this.debug({ err, result });
        if (err) return reject(err);
        let { releaseType } = result;
        if (increment) {
          this.log.warn(`The recommended bump is "${releaseType}", but is overridden with "${increment}".`);
          releaseType = increment;
        }
        if (increment && semver.valid(increment)) {
          resolve(increment);
        } else if (isPreRelease) {
          const type = increment ? `pre${releaseType}` : 'prerelease';
          resolve(semver.inc(latestVersion, type, preReleaseId));
        } else if (releaseType) {
          resolve(semver.inc(latestVersion, releaseType, preReleaseId));
        } else {
          resolve(null);
        }
      })
    );
  }

  getChangelogStream(opts = {}) {
    const { version } = this.getContext();
    const { isIncrement } = this.config;
    const { latestTag, secondLatestTag, tagTemplate } = this.config.getContext();
    const currentTag = isIncrement ? (tagTemplate ? tagTemplate.replace('${version}', version) : null) : latestTag;
    const previousTag = isIncrement ? latestTag : secondLatestTag;
    const releaseCount = opts.releaseCount === 0 ? 0 : isIncrement ? 1 : 2;
    const options = Object.assign({}, { releaseCount }, this.options);
    const context = Object.assign({ version, previousTag, currentTag }, this.options.context);
    const debug = this.config.isDebug ? this.debug : null;
<<<<<<< HEAD
    const gitRawCommitsOpts = Object.assign({}, options.gitRawCommitsOpts || {}, { debug });
=======
    const gitRawCommitsOpts = Object.assign({ debug }, this.options.gitRawCommitsOpts);
    delete options.context;
    delete options.gitRawCommitsOpts;
>>>>>>> b1fab749
    this.debug('conventionalChangelog', { options, context, gitRawCommitsOpts });
    return conventionalChangelog(options, context, gitRawCommitsOpts);
  }

  generateChangelog(options) {
    return new Promise((resolve, reject) => {
      const resolver = result => resolve(result.toString().trim());
      const changelogStream = this.getChangelogStream(options);
      changelogStream.pipe(concat(resolver));
      changelogStream.on('error', reject);
    });
  }

  async writeChangelog() {
    const { infile } = this.options;
    let { changelog } = this.config.getContext();

    let hasInfile = false;
    try {
      fs.accessSync(infile);
      hasInfile = true;
    } catch (err) {
      this.debug(err);
    }

    if (!hasInfile) {
      changelog = await this.generateChangelog({ releaseCount: 0 });
      this.debug({ changelog });
    }

    await prependFile(infile, changelog + EOL + EOL);

    if (!hasInfile) {
      await this.exec(`git add ${infile}`);
    }
  }

  getIncrementedVersion(options) {
    const { ignoreRecommendedBump } = this.options;
    return ignoreRecommendedBump ? null : this.getRecommendedVersion(options);
  }

  getIncrementedVersionCI(options) {
    return this.getIncrementedVersion(options);
  }

  async bump(version) {
    const recommendedVersion = this.getContext('version');

    this.setContext({ version });

    if (this.options.ignoreRecommendedBump && recommendedVersion !== version) {
      const changelog = await this.generateChangelog();
      this.config.setContext({ changelog });
    }
  }

  async beforeRelease() {
    const { infile } = this.options;
    const { isDryRun } = this.config;

    this.log.exec(`Writing changelog to ${infile}`, isDryRun);

    if (infile && !isDryRun) {
      await this.writeChangelog();
    }
  }
}

module.exports = ConventionalChangelog;<|MERGE_RESOLUTION|>--- conflicted
+++ resolved
@@ -68,13 +68,9 @@
     const options = Object.assign({}, { releaseCount }, this.options);
     const context = Object.assign({ version, previousTag, currentTag }, this.options.context);
     const debug = this.config.isDebug ? this.debug : null;
-<<<<<<< HEAD
-    const gitRawCommitsOpts = Object.assign({}, options.gitRawCommitsOpts || {}, { debug });
-=======
     const gitRawCommitsOpts = Object.assign({ debug }, this.options.gitRawCommitsOpts);
     delete options.context;
     delete options.gitRawCommitsOpts;
->>>>>>> b1fab749
     this.debug('conventionalChangelog', { options, context, gitRawCommitsOpts });
     return conventionalChangelog(options, context, gitRawCommitsOpts);
   }
