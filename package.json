{
  "name": "@release-it/conventional-changelog",
  "version": "3.3.0",
  "description": "Conventional changelog plugin for release-it",
  "type": "module",
  "exports": "./index.js",
  "scripts": {
    "test": "bron test.js --serial",
    "release": "release-it"
  },
  "keywords": [
    "release",
    "release-it",
    "release-it-plugin",
    "plugin",
    "conventional",
    "changelog",
    "recommended",
    "bump"
  ],
  "license": "MIT",
  "repository": {
    "type": "git",
    "url": "https://github.com/release-it/conventional-changelog.git"
  },
  "homepage": "https://github.com/release-it/conventional-changelog#readme",
  "bugs": "https://github.com/release-it/conventional-changelog/issues",
  "author": {
    "name": "Lars Kappert",
    "email": "lars@webpro.nl",
    "url": "https://webpro.nl"
  },
  "dependencies": {
    "concat-stream": "^2.0.0",
    "conventional-changelog": "^3.1.24",
    "conventional-recommended-bump": "^6.1.0",
    "prepend-file": "^2.0.0"
  },
  "devDependencies": {
<<<<<<< HEAD
    "bron": "^2.0.2",
    "release-it": "^15.0.0-esm.2",
    "shelljs": "^0.8.4",
    "sinon": "^11.1.2",
    "tmp": "^0.2.1"
  },
  "peerDependencies": {
    "release-it": "^15.0.0-esm.2"
=======
    "bron": "^1.1.1",
    "proxyquire": "^2.1.0",
    "release-it": "^14.11.5",
    "sinon": "^11.1.1"
  },
  "peerDependencies": {
    "release-it": "^14.11.5"
>>>>>>> 20bf5dcc
  },
  "engines": {
    "node": "^12.20.0 || ^14.13.1 || >=16.0.0"
  },
  "release-it": {
    "hooks": {
      "before:init": "npm test"
    },
    "github": {
      "release": true
    }
  }
}<|MERGE_RESOLUTION|>--- conflicted
+++ resolved
@@ -1,6 +1,6 @@
 {
   "name": "@release-it/conventional-changelog",
-  "version": "3.3.0",
+  "version": "3.1.0",
   "description": "Conventional changelog plugin for release-it",
   "type": "module",
   "exports": "./index.js",
@@ -37,24 +37,14 @@
     "prepend-file": "^2.0.0"
   },
   "devDependencies": {
-<<<<<<< HEAD
     "bron": "^2.0.2",
-    "release-it": "^15.0.0-esm.2",
+    "release-it": "^15.0.0-esm.3",
     "shelljs": "^0.8.4",
     "sinon": "^11.1.2",
     "tmp": "^0.2.1"
   },
   "peerDependencies": {
-    "release-it": "^15.0.0-esm.2"
-=======
-    "bron": "^1.1.1",
-    "proxyquire": "^2.1.0",
-    "release-it": "^14.11.5",
-    "sinon": "^11.1.1"
-  },
-  "peerDependencies": {
-    "release-it": "^14.11.5"
->>>>>>> 20bf5dcc
+    "release-it": "^15.0.0-esm.3"
   },
   "engines": {
     "node": "^12.20.0 || ^14.13.1 || >=16.0.0"
